--- conflicted
+++ resolved
@@ -213,15 +213,11 @@
                 ],
             },
         }
-<<<<<<< HEAD
-        return '{}.json'.format(self.event.slug), 'application/json', json.dumps({'schedule': content}, cls=I18nJSONEncoder)
-=======
         return (
-            f'{self.event.slug}.json'.format(self.event.slug),
+            '{}.json'.format(self.event.slug),
             'application/json',
             json.dumps({'schedule': content}, cls=I18nJSONEncoder),
         )
->>>>>>> 3fdf6f1a
 
 
 class ICalExporter(BaseExporter):
